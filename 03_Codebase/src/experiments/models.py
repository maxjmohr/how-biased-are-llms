--- conflicted
+++ resolved
@@ -25,12 +25,8 @@
         api_key: str = "",
         local: bool = False,
         temperature: float = 0.7,
-<<<<<<< HEAD
         request_timeout: int = 36000, # 10 hours
-=======
-        request_timeout: int = 600,
         persona: str = "",
->>>>>>> 439f82a9
     ) -> None:
         """Initialize the model class
         Parameters:
@@ -80,14 +76,10 @@
 
     @staticmethod
     def ollama(
-<<<<<<< HEAD
-        model: str = "", temperature: float = 0.7, request_timeout: int = 60
-=======
         model: str = "",
         temperature: float = 0.7,
         request_timeout: int = 600,
         system_prompt: str = "",
->>>>>>> 439f82a9
     ) -> Ollama:
         """Initialize the Ollama class
         Parameters:
